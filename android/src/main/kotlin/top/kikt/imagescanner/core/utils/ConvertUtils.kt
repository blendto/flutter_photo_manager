--- conflicted
+++ resolved
@@ -57,9 +57,8 @@
   fun convertToAssetResult(entity: AssetEntity): Map<String, Any?> {
 
     val data = mapOf(
-<<<<<<< HEAD
         "id" to entity.id,
-        "duration" to entity.duration,
+        "duration" to entity.duration / 1000,
         "type" to entity.type,
         "createDt" to entity.createDt / 1000,
         "width" to entity.width,
@@ -69,19 +68,6 @@
         "lng" to entity.lng,
         "title" to entity.displayName,
         "relativePath" to entity.relativePath
-=======
-            "id" to entity.id,
-            "duration" to entity.duration / 1000,
-            "type" to entity.type,
-            "createDt" to entity.createDt / 1000,
-            "width" to entity.width,
-            "height" to entity.height,
-            "modifiedDt" to entity.modifiedDate,
-            "lat" to entity.lat,
-            "lng" to entity.lng,
-            "title" to entity.displayName,
-            "relativePath" to entity.relativePath
->>>>>>> 3c7973d4
     )
 
     return mapOf(
