--- conflicted
+++ resolved
@@ -16,61 +16,53 @@
 @RequiresApi(Build.VERSION_CODES.Q)
 class AndroidQCache {
 
-  fun getCacheFile(context: Context, id: String, displayName: String, isOrigin: Boolean): File {
-    val originString =
-      if (isOrigin) {
-        "_origin"
-      } else {
-        ""
-      }
-    val name = "$id${originString}_${displayName}"
-    return File(context.cacheDir, name)
-  }
-
-  fun getCacheFile(context: Context, assetId: String, extName: String, type: Int, isOrigin: Boolean): File? {
-    val targetFile = getCacheFile(context, assetId, extName, isOrigin)
-
-    if (targetFile.exists()) {
-      return targetFile
+    fun getCacheFile(context: Context, id: String, displayName: String, isOrigin: Boolean): File {
+        val originString =
+                if (isOrigin) {
+                    "_origin"
+                } else {
+                    ""
+                }
+        val name = "$id${originString}_${displayName}"
+        return File(context.cacheDir, name)
     }
 
-    val contentResolver = context.contentResolver
-<<<<<<< HEAD
+    fun getCacheFile(context: Context, assetId: String, extName: String, type: Int, isOrigin: Boolean): File? {
+        val targetFile = getCacheFile(context, assetId, extName, isOrigin)
 
-    val uri = AndroidQDBUtils.getUri(assetId,type, isOrigin)
-=======
-    var uri =
-        when (type) {
-          1 -> Uri.withAppendedPath(MediaStore.Images.Media.EXTERNAL_CONTENT_URI, assetId)
-          2 -> Uri.withAppendedPath(MediaStore.Video.Media.EXTERNAL_CONTENT_URI, assetId)
-          3 -> Uri.withAppendedPath(MediaStore.Audio.Media.EXTERNAL_CONTENT_URI, assetId)
-          else -> return null
+        if (targetFile.exists()) {
+            return targetFile
         }
-    if (isOrigin) {
-      uri = MediaStore.setRequireOriginal(uri)
+
+        val contentResolver = context.contentResolver
+
+        var uri = AndroidQDBUtils.getUri(assetId, type, isOrigin)
+        if (uri == Uri.EMPTY) {
+            return null
+        }
+        if (isOrigin) {
+            uri = MediaStore.setRequireOriginal(uri)
+        }
+        val inputStream = contentResolver.openInputStream(uri)
+        val outputStream = FileOutputStream(targetFile)
+        outputStream.use {
+            inputStream?.copyTo(it)
+        }
+        return targetFile
     }
 
->>>>>>> db0978d8
-    val inputStream = contentResolver.openInputStream(uri)
-    val outputStream = FileOutputStream(targetFile)
-    outputStream.use {
-      inputStream?.copyTo(it)
+    fun saveAssetCache(context: Context, asset: AssetEntity, byteArray: ByteArray, isOrigin: Boolean = false) {
+        val file = getCacheFile(context, asset.id, asset.displayName, isOrigin)
+        if (file.exists()) {
+            LogUtils.info("${asset.id} , isOrigin: $isOrigin, cache file exists, ignore save")
+            return
+        }
+
+        if (file.parentFile?.exists() != true) {
+            file.mkdirs()
+        }
+        file.writeBytes(byteArray)
+
+        LogUtils.info("${asset.id} , isOrigin: $isOrigin, cached")
     }
-    return targetFile
-  }
-
-  fun saveAssetCache(context: Context, asset: AssetEntity, byteArray: ByteArray, isOrigin: Boolean = false) {
-    val file = getCacheFile(context, asset.id, asset.displayName, isOrigin)
-    if (file.exists()) {
-      LogUtils.info("${asset.id} , isOrigin: $isOrigin, cache file exists, ignore save")
-      return
-    }
-
-    if (file.parentFile?.exists() != true) {
-      file.mkdirs()
-    }
-    file.writeBytes(byteArray)
-
-    LogUtils.info("${asset.id} , isOrigin: $isOrigin, cached")
-  }
 }